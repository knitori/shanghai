--- conflicted
+++ resolved
@@ -6,12 +6,9 @@
 
 from .connection import Connection
 from .event import Event
-<<<<<<< HEAD
+from .irc import Message, Options, ServerReply
 from .irc import Options, ServerReply
 from .logging import LogContext, current_logger
-=======
-from .irc import Message, Options, ServerReply
->>>>>>> 2cab73c3
 
 
 class Context:
@@ -40,16 +37,12 @@
         self.current_server_index = -1
         self.queue = None
         self.connection = None
-<<<<<<< HEAD
-        self.log_context = LogContext('network', self.name, self.config)
-=======
         self.encoding = self.config.get('encoding', 'utf-8')
         self.fallback_encoding = self.config.get('fallback_encoding', 'latin1')
->>>>>>> 2cab73c3
+        self.log_context = LogContext('network', self.name, self.config)
         self.reset()
 
     def reset(self):
-
         self.registered = False
         self.nickname = None
         self.user = None
@@ -70,7 +63,7 @@
         self.current_server_index = ((self.current_server_index + 1)
                                      % len(servers))
         server = servers[self.current_server_index]
-        current_logger.info(self.name, 'Using server', server)
+        current_logger.info('Using server', server)
         return server
 
     async def run(self):
@@ -144,17 +137,7 @@
         self.start_register()
         while True:
             event = await self.queue.get()
-<<<<<<< HEAD
             current_logger.debug(event)
-            # remember to forward these event to plugins
-            if event.name == 'disconnected':
-                current_logger.info('connection closed by peer!')
-                break
-            elif event.name == 'close_now':
-                current_logger.info('closing connection!')
-                await self.connection.close(event.value)
-=======
-            print(self.name, event)
 
             # remember to forward these event to plugins
             if event.name == 'raw_line':
@@ -173,12 +156,11 @@
                     self.sendcmd('PONG', *message.params)
                 await self.queue.put(Event('message', message))
             elif event.name == 'disconnected':
-                print(self.name, 'connection closed by peer!')
+                current_logger.info('connection closed by peer!')
                 break
             elif event.name == 'close_now':
-                print(self.name, 'closing connection!')
+                current_logger.info('closing connection!')
                 await self.close(event.value)
->>>>>>> 2cab73c3
                 stopped = True
                 break
 
@@ -214,11 +196,7 @@
             # TODO: dispatch event to handlers, e.g. plugins.
             # TODO: pass the context along
 
-<<<<<<< HEAD
         current_logger.info('exiting.')
-        return stopped
-=======
-        print(self.name, 'exiting.')
         return stopped
 
     def sendline(self, line):
@@ -234,5 +212,4 @@
     async def close(self, quitmsg=None):
         if quitmsg:
             self.sendcmd('QUIT', quitmsg)
-        await self.connection.close()
->>>>>>> 2cab73c3
+        await self.connection.close()