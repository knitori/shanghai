
import asyncio
from pprint import pprint
import sys

from .core import Shanghai
from .config import Configuration
from .logging import current_logger, LogContext, set_logging_config


def exception_handler(loop, context):
    import io
    f = io.StringIO()
    print("exception_handler context:", file=f)
    pprint(context, stream=f)
    current_logger.error(f.getvalue())
    if 'task' in context:
        context['task'].print_stack()


async def stdin_reader(loop, input_handler):
    try:
        if sys.platform == 'win32':
            # Windows can't use SelectorEventLoop.connect_read_pipe
            # and ProactorEventLoop.connect_read_pipe apparently
            # doesn't work with sys.* streams or files.
            # Instead, run polling in an executor (thread).
            # http://stackoverflow.com/questions/31510190/aysncio-cannot-read-stdin-on-windows
            while True:
                line = await loop.run_in_executor(None, sys.stdin.readline)
                if not line:
                    break
                loop.create_task(input_handler(line))
        else:
            reader = asyncio.StreamReader()
            reader_protocol = asyncio.StreamReaderProtocol(reader)
            await loop.connect_read_pipe(lambda: reader_protocol, sys.stdin)

            while True:
                line_bytes = await reader.readline()
                line = line_bytes.decode(sys.stdin.encoding)
                if not line:
                    break
                loop.create_task(input_handler(line))

        print("stdin stream closed")
    except:
        import traceback
        traceback.print_exc()


def main():
    config = Configuration.from_filename('shanghai.yaml')
<<<<<<< HEAD
    bot = Shanghai(config)
    network_tasks = list(bot.init_networks())
    print("networks:", ", ".join(bot.networks.keys()))

    async def input_handler(line):
        if ' ' not in line:
            return
        nw_name, irc_line = line.split(None, 1)
        if nw_name and irc_line:
            if nw_name not in bot.networks:
                print("network '{}' not found".format(nw_name))
                return
            network = bot.networks[nw_name]['network']
            network.connection.sendline(irc_line)

    loop = asyncio.get_event_loop()
    loop.set_debug(True)
    loop.set_exception_handler(exception_handler)
    loop.create_task(stdin_reader(loop, input_handler))
    try:
        loop.run_until_complete(asyncio.wait(network_tasks, loop=loop))
    except KeyboardInterrupt:
        print("[!] cancelled by user")
        # schedule close event
        task = asyncio.wait([n['network'].stop_running("KeyboardInterrupt")
                             for n in bot.networks.values()],
                            loop=loop)
        loop.run_until_complete(task)
        # wait again until networks have disconnected
        loop.run_until_complete(asyncio.wait(network_tasks, loop=loop))
=======
    set_logging_config({key: value for key, value in config.items() if
                        key in ('logging', 'timezone')})
    with LogContext('shanghai', 'main.py'):

        try:
            import uvloop
        except ImportError:
            # TODO: use a proper terminal color tool in the future (e.g.
            # colorama) ... and possibly hook it up with the logging module.
            current_logger.debug('\033[32;1mUsing default event loop.\033[0m')
        else:
            current_logger.debug('\033[32;1mUsing uvloop event loop.\033[0m')
            asyncio.set_event_loop_policy(uvloop.EventLoopPolicy())

        bot = Shanghai(config)
        network_tasks = list(bot.init_networks())
        loop = asyncio.get_event_loop()
        loop.set_exception_handler(exception_handler)
        try:
            loop.run_until_complete(asyncio.wait(network_tasks, loop=loop))
        except KeyboardInterrupt:
            current_logger.info("[!] cancelled by user")
            # schedule close event
            task = asyncio.wait([n['network'].stop_running("KeyboardInterrupt")
                                 for n in bot.networks.values()],
                                loop=loop)
            loop.run_until_complete(task)
            # wait again until networks have disconnected
            loop.run_until_complete(asyncio.wait(network_tasks, loop=loop))
        current_logger.info('Closing now.')
>>>>>>> 9998af86
<|MERGE_RESOLUTION|>--- conflicted
+++ resolved
@@ -51,38 +51,6 @@
 
 def main():
     config = Configuration.from_filename('shanghai.yaml')
-<<<<<<< HEAD
-    bot = Shanghai(config)
-    network_tasks = list(bot.init_networks())
-    print("networks:", ", ".join(bot.networks.keys()))
-
-    async def input_handler(line):
-        if ' ' not in line:
-            return
-        nw_name, irc_line = line.split(None, 1)
-        if nw_name and irc_line:
-            if nw_name not in bot.networks:
-                print("network '{}' not found".format(nw_name))
-                return
-            network = bot.networks[nw_name]['network']
-            network.connection.sendline(irc_line)
-
-    loop = asyncio.get_event_loop()
-    loop.set_debug(True)
-    loop.set_exception_handler(exception_handler)
-    loop.create_task(stdin_reader(loop, input_handler))
-    try:
-        loop.run_until_complete(asyncio.wait(network_tasks, loop=loop))
-    except KeyboardInterrupt:
-        print("[!] cancelled by user")
-        # schedule close event
-        task = asyncio.wait([n['network'].stop_running("KeyboardInterrupt")
-                             for n in bot.networks.values()],
-                            loop=loop)
-        loop.run_until_complete(task)
-        # wait again until networks have disconnected
-        loop.run_until_complete(asyncio.wait(network_tasks, loop=loop))
-=======
     set_logging_config({key: value for key, value in config.items() if
                         key in ('logging', 'timezone')})
     with LogContext('shanghai', 'main.py'):
@@ -99,8 +67,24 @@
 
         bot = Shanghai(config)
         network_tasks = list(bot.init_networks())
+        print("networks:", ", ".join(bot.networks.keys()))
+
+        async def input_handler(line):
+            if ' ' not in line:
+                return
+            nw_name, irc_line = line.split(None, 1)
+            if nw_name and irc_line:
+                if nw_name not in bot.networks:
+                    print("network '{}' not found".format(nw_name))
+                    return
+                network = bot.networks[nw_name]['network']
+                network.connection.sendline(irc_line)
+
         loop = asyncio.get_event_loop()
+        loop.set_debug(True)
         loop.set_exception_handler(exception_handler)
+        loop.create_task(stdin_reader(loop, input_handler))
+
         try:
             loop.run_until_complete(asyncio.wait(network_tasks, loop=loop))
         except KeyboardInterrupt:
@@ -112,5 +96,4 @@
             loop.run_until_complete(task)
             # wait again until networks have disconnected
             loop.run_until_complete(asyncio.wait(network_tasks, loop=loop))
-        current_logger.info('Closing now.')
->>>>>>> 9998af86
+        current_logger.info('Closing now.')